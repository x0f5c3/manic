<<<<<<< HEAD
[workspace]
members = [
	"manic",
	"manic_http",
	"manic_proto",
	"manic_rsa",
	"encrypted_bincode",
	"shared",
	"croc_rewrite",
	"mnemonicode",
]
=======
[workspace]
members = [
	"manic",
	"manic_http",
	"manic_proto",
	"manic_rsa",
	"encrypted_bincode",
	"shared",
	"manic_py",
	"croc_rewrite"
]
>>>>>>> acb895e8
<|MERGE_RESOLUTION|>--- conflicted
+++ resolved
@@ -1,4 +1,3 @@
-<<<<<<< HEAD
 [workspace]
 members = [
 	"manic",
@@ -9,17 +8,5 @@
 	"shared",
 	"croc_rewrite",
 	"mnemonicode",
-]
-=======
-[workspace]
-members = [
-	"manic",
-	"manic_http",
-	"manic_proto",
-	"manic_rsa",
-	"encrypted_bincode",
-	"shared",
 	"manic_py",
-	"croc_rewrite"
-]
->>>>>>> acb895e8
+]