/target
Cargo.lock
<<<<<<< HEAD
/_git-journal
/git-journal.fish
/git-journal.bash
/.gtm/
.idea
=======
.gtm
/.idea
>>>>>>> d729a4eb
<|MERGE_RESOLUTION|>--- conflicted
+++ resolved
@@ -1,12 +1,4 @@
 /target
 Cargo.lock
-<<<<<<< HEAD
-/_git-journal
-/git-journal.fish
-/git-journal.bash
-/.gtm/
-.idea
-=======
 .gtm
-/.idea
->>>>>>> d729a4eb
+/.idea