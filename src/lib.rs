<<<<<<< HEAD
//! Fast and simple async downloads
//!
//! Provides easy to use functions to download a file using multiple async connections
//! while taking care to preserve integrity of the file and check it against a SHA256 sum
//!
//! This crate is a work in progress
//!
//!
//! The crate exposes debug logs through the [`tracing`][tracing] crate
//!
//! ## Feature flags
//!
//! - `progress`: Enables progress reporting using `indicatif`
//! - `rustls-tls`: Enables https through Rustls, enabled by default
//! - `openssl-tls`: Enables https through openssl
//!
//!
//! ## Crate usage
//! ```no_run
//! use manic::Downloader;
//!
//! #[tokio::main]
//! async fn main() -> Result<(), manic::Error> {
//!     let number_of_concurrent_tasks: u8 = 5;
//!     let client = Downloader::new("https://crates.io", number_of_concurrent_tasks).await?;
//!     let result = client.download().await?;
//!     Ok(())
//! }
//! ```
#![deny(missing_debug_implementations)]
#![allow(dead_code)]
#![warn(missing_docs)]

pub use client::{Client, Response};
#[doc(inline)]
pub use downloader::Downloader;
#[doc(inline)]
pub use error::Error;
#[doc(inline)]
pub use error::Result;
#[doc(inline)]
pub use hash::Hash;

pub(crate) mod chunk;
/// This module is the main part of the crate
pub mod downloader;
/// Error definitions
pub mod error;
mod hash;
/// Client
pub mod client;
#[cfg(feature = "github")]
/// Interaction with github repos
pub mod github;

#[cfg(feature = "progress")]
pub use indicatif::ProgressStyle;
=======
//! Fast and simple async downloads
//!
//! Provides easy to use functions to download a file using multiple async connections
//! while taking care to preserve integrity of the file and check it against a SHA256 sum
//!
//! This crate is a work in progress
//!
//!
//! The crate exposes debug logs through the [`tracing`][tracing] crate
//!
//! ## Feature flags
//!
//! - `progress`: Enables progress reporting using `indicatif`
//! - `json`: Enables use of JSON features on the reqwest [`Client`][reqwest::Client]
//!
//!
//! ## Crate usage
//!
//! # Example
//!
//! ```no_run
//! use manic::Downloader;
//! #[tokio::main]
//! async fn main() -> Result<(), manic::ManicError> {
//!     let number_of_concurrent_tasks: u8 = 5;
//!     let client = Downloader::new("https://crates.io", number_of_concurrent_tasks).await?;
//!     let result = client.download().await?;
//!     Ok(())
//! }
//! ```

mod chunk;
mod cursor;
mod downloader;
mod error;
mod hash;
mod multi;

pub use downloader::Downloader;
pub use error::{ManicError, Result};
pub use hash::Hash;
#[cfg(feature = "progress")]
pub use indicatif::ProgressStyle;
pub use reqwest::{header, Client, Url};
>>>>>>> d729a4eb
<|MERGE_RESOLUTION|>--- conflicted
+++ resolved
@@ -1,62 +1,3 @@
-<<<<<<< HEAD
-//! Fast and simple async downloads
-//!
-//! Provides easy to use functions to download a file using multiple async connections
-//! while taking care to preserve integrity of the file and check it against a SHA256 sum
-//!
-//! This crate is a work in progress
-//!
-//!
-//! The crate exposes debug logs through the [`tracing`][tracing] crate
-//!
-//! ## Feature flags
-//!
-//! - `progress`: Enables progress reporting using `indicatif`
-//! - `rustls-tls`: Enables https through Rustls, enabled by default
-//! - `openssl-tls`: Enables https through openssl
-//!
-//!
-//! ## Crate usage
-//! ```no_run
-//! use manic::Downloader;
-//!
-//! #[tokio::main]
-//! async fn main() -> Result<(), manic::Error> {
-//!     let number_of_concurrent_tasks: u8 = 5;
-//!     let client = Downloader::new("https://crates.io", number_of_concurrent_tasks).await?;
-//!     let result = client.download().await?;
-//!     Ok(())
-//! }
-//! ```
-#![deny(missing_debug_implementations)]
-#![allow(dead_code)]
-#![warn(missing_docs)]
-
-pub use client::{Client, Response};
-#[doc(inline)]
-pub use downloader::Downloader;
-#[doc(inline)]
-pub use error::Error;
-#[doc(inline)]
-pub use error::Result;
-#[doc(inline)]
-pub use hash::Hash;
-
-pub(crate) mod chunk;
-/// This module is the main part of the crate
-pub mod downloader;
-/// Error definitions
-pub mod error;
-mod hash;
-/// Client
-pub mod client;
-#[cfg(feature = "github")]
-/// Interaction with github repos
-pub mod github;
-
-#[cfg(feature = "progress")]
-pub use indicatif::ProgressStyle;
-=======
 //! Fast and simple async downloads
 //!
 //! Provides easy to use functions to download a file using multiple async connections
@@ -100,5 +41,4 @@
 pub use hash::Hash;
 #[cfg(feature = "progress")]
 pub use indicatif::ProgressStyle;
-pub use reqwest::{header, Client, Url};
->>>>>>> d729a4eb
+pub use reqwest::{header, Client, Url};