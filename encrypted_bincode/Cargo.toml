--- conflicted
+++ resolved
@@ -1,34 +1,3 @@
-<<<<<<< HEAD
-[package]
-name = "encrypted_bincode"
-version = "0.1.0"
-edition = "2021"
-
-# See more keys and their definitions at https://doc.rust-lang.org/cargo/reference/manifest.html
-
-[dependencies]
-tokio-serde = "0.8.0"
-tokio-util = { version = "0.6.9", features = ["full"] }
-serde = { version = "*", features = ["derive"] }
-serde-encrypt = "0.6.0"
-bincode = "*"
-thiserror = "1.0.30"
-bytes = "1.1.0"
-rand_chacha = "0.3.1"
-rand_core = { version = "*", features = ["getrandom"] }
-chacha20poly1305 = "*"
-tokio = { version = "*", features = ["full"] }
-futures = "*"
-log = "0.4.14"
-nix = "*"
-crc = "2.1.0"
-zeroize = { version = "1.4.3", features = ["alloc"] }
-uuid = { version = "0.8.2", features = ["v4", "serde"] }
-rsa = { version = "0.5.0", features = ["serde", "pkcs5"] }
-sha2 = "0.10.1"
-sha1 = "0.10.0"
-rand = "0.8.4"
-=======
 [package]
 name = "encrypted_bincode"
 version = "0.1.0"
@@ -59,5 +28,4 @@
 rsa = { version = "0.5.0", features = ["serde", "pkcs5"] }
 sha2 = "0.10.1"
 sha1 = "0.10.0"
-rand = "0.8.4"
->>>>>>> acb895e8
+rand = "0.8.4"